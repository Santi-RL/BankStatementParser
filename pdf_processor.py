--- conflicted
+++ resolved
@@ -1,8 +1,7 @@
 import pdfplumber
 import PyPDF2
-import re
+import logging
 from typing import Dict, List, Any, Optional
-import logging
 from datetime import datetime
 
 from bank_parsers import BankParserFactory
@@ -16,162 +15,114 @@
         self.logger = logging.getLogger(__name__)
     
     def process_pdf(self, file_path: str, filename: str, debug: bool = False) -> Dict[str, Any]:
-<<<<<<< HEAD
-        """Process a PDF file and extract transaction data.
-
-=======
         """
         Process a PDF file and extract transaction data.
-        
->>>>>>> 1775ce37
-        Args:
-            file_path: Path to the PDF file.
-            filename: Original filename for identification.
-            debug: When ``True``, a ``steps`` list describing each processing
-                stage is returned for debugging purposes.
-
-        Returns:
-            Dictionary containing success status, transactions, and metadata.
-        """
-        steps: List[str] = []
-
-        def log_step(step: str):
-            if debug:
-                steps.append(step)
+
+        Args:
+            file_path (str): Path to the PDF file.
+            filename (str): Original filename for identification.
+            debug (bool): When True, returns a debug_log list describing each processing stage.
+
+        Returns:
+            Dict[str, Any]: Dictionary containing success status, transactions, metadata,
+                and debug_log if debug is True.
+        """
+        debug_log: Optional[List[str]] = [] if debug else None
 
         try:
-<<<<<<< HEAD
-            log_step("Extract text from PDF")
-            text_content = self._extract_text_from_pdf(file_path)
-            
-            if not text_content:
-                log_step("Failed to extract text")
-=======
-            debug_log = [] if debug else None
-
-            if debug:
+            if debug and debug_log is not None:
                 debug_log.append(f"Starting processing for {filename}")
                 debug_log.append("Beginning text extraction")
 
             # Extract text from PDF
             text_content = self._extract_text_from_pdf(file_path, debug_log)
 
-            if debug:
+            if debug and debug_log is not None:
                 debug_log.append("Finished text extraction")
-            
+
             if not text_content:
->>>>>>> 1775ce37
                 result = {
                     'success': False,
                     'error': 'Could not extract text from PDF. File may be image-based or corrupted.',
                     'transactions': [],
-                    'bank_detected': 'Unknown'
+                    'bank_detected': 'Unknown',
                 }
-                if debug:
-<<<<<<< HEAD
-                    result['steps'] = steps
-                return result
-            
-            log_step("Detect bank")
-            bank_detected = self._detect_bank(text_content)
-            log_step(f"Detected bank: {bank_detected}")
-            parser = self.parser_factory.get_parser(bank_detected)
-            
-            if not parser:
-                log_step("No parser available")
-=======
-                    debug_log.append("No text extracted from PDF")
+                if debug and debug_log is not None:
+                    debug_log.append("Failed to extract text")
                     result['debug_log'] = debug_log
                 return result
 
-            if debug:
+            if debug and debug_log is not None:
                 debug_log.append("Detecting bank")
+
             # Detect bank and get appropriate parser
             bank_detected = self._detect_bank(text_content)
-            if debug:
+
+            if debug and debug_log is not None:
                 debug_log.append(f"Detected bank: {bank_detected}")
+
             parser = self.parser_factory.get_parser(bank_detected)
-            
             if not parser:
->>>>>>> 1775ce37
                 result = {
                     'success': False,
                     'error': f'No parser available for detected bank: {bank_detected}',
                     'transactions': [],
-                    'bank_detected': bank_detected
+                    'bank_detected': bank_detected,
                 }
-                if debug:
-<<<<<<< HEAD
-                    result['steps'] = steps
-                return result
-            
-            log_step("Parse transactions")
-            transactions = parser.parse_transactions(text_content, filename)
-            
-            log_step("Validate transactions")
-            valid_transactions = self._validate_transactions(transactions)
-            log_step(f"Validated {len(valid_transactions)} transactions")
-            
-=======
+                if debug and debug_log is not None:
                     debug_log.append(f"No parser found for bank: {bank_detected}")
                     result['debug_log'] = debug_log
                 return result
 
-            if debug:
+            if debug and debug_log is not None:
                 debug_log.append("Parsing transactions")
-            # Parse transactions
+
             transactions = parser.parse_transactions(text_content, filename)
-            if debug:
+
+            if debug and debug_log is not None:
                 debug_log.append(f"Parsed {len(transactions)} transactions")
-
-            if debug:
                 debug_log.append("Validating transactions")
-            # Validate and clean transactions
+
             valid_transactions = self._validate_transactions(transactions)
-            if debug:
+
+            if debug and debug_log is not None:
                 debug_log.append(f"Validation complete, {len(valid_transactions)} valid transactions")
 
->>>>>>> 1775ce37
             result = {
                 'success': True,
                 'transactions': valid_transactions,
                 'bank_detected': bank_detected,
-                'total_transactions': len(valid_transactions)
+                'total_transactions': len(valid_transactions),
             }
-            if debug:
-<<<<<<< HEAD
-                result['steps'] = steps
-=======
+            if debug and debug_log is not None:
                 result['debug_log'] = debug_log
->>>>>>> 1775ce37
             return result
-            
+
         except Exception as e:
-            self.logger.error(f"Error processing PDF {filename}: {str(e)}")
-<<<<<<< HEAD
-            log_step(f"Exception: {str(e)}")
-=======
->>>>>>> 1775ce37
+            self.logger.error(f"Error processing PDF {filename}: {e}")
             result = {
                 'success': False,
-                'error': f'Processing error: {str(e)}',
+                'error': f'Processing error: {e}',
                 'transactions': [],
-                'bank_detected': 'Unknown'
+                'bank_detected': 'Unknown',
             }
-            if debug:
-<<<<<<< HEAD
-                result['steps'] = steps
-=======
-                debug_log.append(f"Exception occurred: {str(e)}")
+            if debug and debug_log is not None:
+                debug_log.append(f"Exception occurred: {e}")
                 result['debug_log'] = debug_log
->>>>>>> 1775ce37
             return result
-    
+
     def _extract_text_from_pdf(self, file_path: str, debug_log: Optional[List[str]] = None) -> str:
-        """Extract text content from PDF file using multiple methods."""
+        """
+        Extract text content from PDF file using multiple methods.
+
+        Args:
+            file_path (str): Path to the PDF file.
+            debug_log (Optional[List[str]]): List to append debug messages to.
+
+        Returns:
+            str: Cleaned extracted text.
+        """
         text_content = ""
-        
-        # Try pdfplumber first (better for complex layouts)
         try:
             with pdfplumber.open(file_path) as pdf:
                 for page in pdf.pages:
@@ -181,11 +132,10 @@
             if debug_log is not None:
                 debug_log.append("pdfplumber succeeded")
         except Exception as e:
-            self.logger.warning(f"pdfplumber failed: {str(e)}")
+            self.logger.warning(f"pdfplumber failed: {e}")
             if debug_log is not None:
-                debug_log.append(f"pdfplumber failed: {str(e)}")
-        
-        # Fallback to PyPDF2 if pdfplumber fails
+                debug_log.append(f"pdfplumber failed: {e}")
+
         if not text_content.strip():
             try:
                 with open(file_path, 'rb') as file:
@@ -197,129 +147,106 @@
                 if debug_log is not None:
                     debug_log.append("PyPDF2 succeeded")
             except Exception as e:
-                self.logger.warning(f"PyPDF2 failed: {str(e)}")
+                self.logger.warning(f"PyPDF2 failed: {e}")
                 if debug_log is not None:
-                    debug_log.append(f"PyPDF2 failed: {str(e)}")
-        
+                    debug_log.append(f"PyPDF2 failed: {e}")
+
         return clean_text(text_content)
-    
+
     def _detect_bank(self, text_content: str) -> str:
         """
         Detect the bank based on text content patterns.
-        
-        Args:
-            text_content: Extracted text from PDF
-            
-        Returns:
-            Bank identifier string
+
+        Args:
+            text_content (str): Extracted text from PDF
+
+        Returns:
+            str: Bank identifier string
         """
         text_lower = text_content.lower()
-        
-        # Spanish banks
-        if any(keyword in text_lower for keyword in ['santander', 'banco santander']):
+        if any(k in text_lower for k in ['santander', 'banco santander']):
             return 'santander'
-        elif any(keyword in text_lower for keyword in ['bbva', 'banco bilbao vizcaya']):
+        elif any(k in text_lower for k in ['bbva', 'banco bilbao vizcaya']):
             return 'bbva'
-        elif any(keyword in text_lower for keyword in ['caixabank', 'la caixa', 'caixa']):
+        elif any(k in text_lower for k in ['caixabank', 'la caixa', 'caixa']):
             return 'caixabank'
-        elif any(keyword in text_lower for keyword in ['bankia', 'banco de valencia']):
+        elif any(k in text_lower for k in ['bankia', 'banco de valencia']):
             return 'bankia'
-        elif any(keyword in text_lower for keyword in ['banco sabadell', 'sabadell']):
+        elif any(k in text_lower for k in ['banco sabadell', 'sabadell']):
             return 'sabadell'
-        elif any(keyword in text_lower for keyword in ['unicaja', 'banco unicaja']):
+        elif any(k in text_lower for k in ['unicaja', 'banco unicaja']):
             return 'unicaja'
-        elif any(keyword in text_lower for keyword in ['kutxabank', 'kutxa']):
+        elif any(k in text_lower for k in ['kutxabank', 'kutxa']):
             return 'kutxabank'
-        elif any(keyword in text_lower for keyword in ['ibercaja']):
+        elif any(k in text_lower for k in ['ibercaja']):
             return 'ibercaja'
-        
-        # International banks
-        elif any(keyword in text_lower for keyword in ['chase', 'jp morgan', 'jpmorgan']):
+        elif any(k in text_lower for k in ['chase', 'jp morgan', 'jpmorgan']):
             return 'chase'
-        elif any(keyword in text_lower for keyword in ['bank of america', 'bofa']):
+        elif any(k in text_lower for k in ['bank of america', 'bofa']):
             return 'bank_of_america'
-        elif any(keyword in text_lower for keyword in ['wells fargo']):
+        elif any(k in text_lower for k in ['wells fargo']):
             return 'wells_fargo'
-        elif any(keyword in text_lower for keyword in ['citibank', 'citi']):
+        elif any(k in text_lower for k in ['citibank', 'citi']):
             return 'citibank'
-        elif any(keyword in text_lower for keyword in ['hsbc']):
+        elif any(k in text_lower for k in ['hsbc']):
             return 'hsbc'
-        elif any(keyword in text_lower for keyword in ['barclays']):
+        elif any(k in text_lower for k in ['barclays']):
             return 'barclays'
-        elif any(keyword in text_lower for keyword in ['deutsche bank']):
+        elif any(k in text_lower for k in ['deutsche bank']):
             return 'deutsche_bank'
-        
-        # Generic patterns
-        elif any(keyword in text_lower for keyword in ['extracto', 'movimientos', 'cuenta corriente']):
+        elif any(k in text_lower for k in ['extracto', 'movimientos', 'cuenta corriente']):
             return 'generic_spanish'
-        elif any(keyword in text_lower for keyword in ['statement', 'account activity', 'transaction history']):
+        elif any(k in text_lower for k in ['statement', 'account activity', 'transaction history']):
             return 'generic_english'
-        
         return 'unknown'
-    
+
     def _validate_transactions(self, transactions: List[Dict[str, Any]]) -> List[Dict[str, Any]]:
         """
         Validate and clean transaction data.
-        
+
         Args:
             transactions: List of transaction dictionaries
-            
-        Returns:
-            List of validated transactions
-        """
-        valid_transactions = []
-        
+
+        Returns:
+            List[Dict[str, Any]]: List of validated transactions
+        """
+        valid_transactions: List[Dict[str, Any]] = []
         for transaction in transactions:
-            # Check required fields
             if not all(key in transaction for key in ['date', 'description', 'amount']):
                 continue
-            
-            # Validate date
             if not self._is_valid_date(transaction.get('date')):
                 continue
-            
-            # Validate amount
             try:
                 amount = parse_amount(transaction.get('amount', '0'))
                 transaction['amount'] = amount
             except (ValueError, TypeError):
                 continue
-            
-            # Clean description
             transaction['description'] = clean_text(transaction.get('description', ''))
-            
-            # Ensure all required fields exist
             transaction.setdefault('balance', '')
             transaction.setdefault('transaction_type', self._determine_transaction_type(amount))
             transaction.setdefault('account', '')
             transaction.setdefault('bank', '')
-            
             valid_transactions.append(transaction)
-        
         return valid_transactions
-    
+
     def _is_valid_date(self, date_str: str) -> bool:
         """Check if date string is valid."""
         if not date_str:
             return False
-        
-        # Try common date formats
         date_formats = [
             '%d/%m/%Y', '%d-%m-%Y', '%Y-%m-%d',
             '%d/%m/%y', '%d-%m-%y', '%y-%m-%d',
             '%d.%m.%Y', '%d.%m.%y',
             '%m/%d/%Y', '%m-%d-%Y'
         ]
-        
         for fmt in date_formats:
             try:
                 datetime.strptime(str(date_str), fmt)
                 return True
             except ValueError:
                 continue
-        
         return False
-    
+
     def _determine_transaction_type(self, amount: float) -> str:
         """Determine transaction type based on amount."""
         if amount > 0:
